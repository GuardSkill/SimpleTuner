[tool.poetry]
name = "simpletuner"
version = "1.1.0"
description = "Stable Diffusion 2.x and XL tuner."
authors = ["bghira"]
license = "AGPLv3"
readme = "README.md"
package-mode = false

[tool.poetry.dependencies]
python = ">=3.10,<3.13"
<<<<<<< HEAD
torch = "^2.7.0"
torchvision = "^0.22.0"
diffusers = {git = "https://github.com/huggingface/diffusers"}
=======
torch = { version = "2.7.0+cu128", source = "pytorch" }
torchvision = "^0.22.0"
diffusers = "^0.34.0"
>>>>>>> 2515d6ae
transformers = "^4.51.1"
datasets = "^3.0.1"
bitsandbytes = "^0.45.0"
wandb = "^0.21.0"
requests = "^2.32.4"
pillow = "^11.3.0"
opencv-python = "^4.10.0.84"
deepspeed = "^0.17.2"
accelerate = "^1.5.2"
safetensors = "^0.5.3"
compel = "^2.1.1"
clip-interrogator = "^0.6.0"
open-clip-torch = "^2.26.1"
iterutils = "^0.1.6"
scipy = "^1.11.1"
boto3 = "^1.35.83"
pandas = "^2.2.3"
botocore = "^1.35.83"
urllib3 = "<1.27"
torchaudio = "^2.4.1"
torchsde = "^0.2.6"
torchmetrics = "^1.1.1"
colorama = "^0.4.6"
numpy = "^2.2.0"
peft = "^0.16.0"
tensorboard = "^2.18.0"
triton = "^3.3.0"
sentencepiece = "^0.2.0"
optimum-quanto = "^0.2.7"
lycoris-lora = "^3.2.0.post2"
torch-optimi = "^0.2.1"
toml = "^0.10.2"
fastapi = {extras = ["standard"], version = "^0.115.0"}
torchao = "^0.11.0"
lm-eval = "^0.4.4"
nvidia-cudnn-cu12 = "*"
nvidia-nccl-cu12 = "*"
atomicwrites = "^1.4.1"
beautifulsoup4 = "^4.12.3"
prodigy-plus-schedule-free = "^1.9.2"
tokenizers = "^0.21.0"
huggingface-hub = "^0.30.2"
imageio-ffmpeg = "^0.6.0"
imageio = {extras = ["pyav"], version = "^2.37.0"}

[tool.poetry.group.jxl.dependencies]
pillow-jxl-plugin = "^1.3.1"

[build-system]
requires = ["poetry-core", "setuptools", "wheel", "torch"]
build-backend = "poetry.core.masonry.api"

[[tool.poetry.source]]
priority = "supplemental"
name = "pytorch"
url = "https://download.pytorch.org/whl/cu128"<|MERGE_RESOLUTION|>--- conflicted
+++ resolved
@@ -9,15 +9,9 @@
 
 [tool.poetry.dependencies]
 python = ">=3.10,<3.13"
-<<<<<<< HEAD
-torch = "^2.7.0"
-torchvision = "^0.22.0"
-diffusers = {git = "https://github.com/huggingface/diffusers"}
-=======
 torch = { version = "2.7.0+cu128", source = "pytorch" }
 torchvision = "^0.22.0"
 diffusers = "^0.34.0"
->>>>>>> 2515d6ae
 transformers = "^4.51.1"
 datasets = "^3.0.1"
 bitsandbytes = "^0.45.0"
