--- conflicted
+++ resolved
@@ -1852,83 +1852,6 @@
     def get_prediction_target(self, prepared_batch: dict):
         return self.model.get_prediction_target(prepared_batch)
 
-<<<<<<< HEAD
-=======
-    def _calculate_loss(
-        self,
-        prepared_batch: dict,
-        model_pred,
-        target,
-        apply_conditioning_mask: bool = True,
-    ):
-        # Compute the per-pixel loss without reducing over spatial dimensions
-        if self.config.flow_matching:
-            # For flow matching, compute the per-pixel squared differences
-            loss = (
-                model_pred.float() - target.float()
-            ) ** 2  # Shape: (batch_size, C, H, W)
-        elif self.config.snr_gamma is None or self.config.snr_gamma == 0:
-            training_logger.debug("Calculating loss")
-            loss = self.config.snr_weight * F.mse_loss(
-                model_pred.float(), target.float(), reduction="none"
-            )  # Shape: (batch_size, C, H, W)
-        else:
-            # Compute loss-weights as per Section 3.4 of https://arxiv.org/abs/2303.09556.
-            # Since we predict the noise instead of x_0, the original formulation is slightly changed.
-            # This is discussed in Section 4.2 of the same paper.
-            training_logger.debug("Using min-SNR loss")
-            snr = compute_snr(prepared_batch["timesteps"], self.noise_scheduler)
-            snr_divisor = snr
-            if self.noise_scheduler.config.prediction_type == "v_prediction":
-                snr_divisor = snr + 1
-
-            training_logger.debug("Calculating MSE loss weights using SNR as divisor")
-            mse_loss_weights = (
-                torch.stack(
-                    [
-                        snr,
-                        self.config.snr_gamma
-                        * torch.ones_like(prepared_batch["timesteps"]),
-                    ],
-                    dim=1,
-                ).min(dim=1)[0]
-                / snr_divisor
-            )  # Shape: (batch_size,)
-
-            # Compute the per-pixel MSE loss without reduction
-            loss = F.mse_loss(
-                model_pred.float(), target.float(), reduction="none"
-            )  # Shape: (batch_size, C, H, W)
-
-            # Reshape mse_loss_weights for broadcasting and apply to loss
-            mse_loss_weights = mse_loss_weights.view(
-                -1, 1, 1, 1
-            )  # Shape: (batch_size, 1, 1, 1)
-            loss = loss * mse_loss_weights  # Shape: (batch_size, C, H, W)
-
-        # Mask the loss using any conditioning data
-        conditioning_type = prepared_batch.get("conditioning_type")
-        if conditioning_type == "mask" and apply_conditioning_mask:
-            # Adapted from:
-            # https://github.com/kohya-ss/sd-scripts/blob/main/library/custom_train_functions.py#L482
-            mask_image = (
-                prepared_batch["conditioning_pixel_values"]
-                .to(dtype=loss.dtype, device=loss.device)[:, 0]
-                .unsqueeze(1)
-            )  # Shape: (batch_size, 1, H', W')
-            mask_image = torch.nn.functional.interpolate(
-                mask_image, size=loss.shape[2:], mode="area"
-            )  # Resize to match loss spatial dimensions
-            mask_image = mask_image / 2 + 0.5  # Normalize to [0,1]
-            loss = loss * mask_image  # Element-wise multiplication
-
-        # Reduce the loss by averaging over channels and spatial dimensions
-        loss = loss.mean(dim=list(range(1, len(loss.shape))))  # Shape: (batch_size,)
-
-        # Further reduce the loss by averaging over the batch dimension
-        loss = loss.mean()  # Scalar value
-        return loss
-
     def checkpoint_state_remove(self, output_dir, checkpoint):
         removing_checkpoint = os.path.join(
             output_dir, checkpoint
@@ -2010,6 +1933,10 @@
         # schedulefree optim needs the optimizer to be in eval mode to save the state (and then back to train after)
         self.mark_optimizer_eval()
         self.accelerator.save_state(save_path_tmp)
+        if getattr(self, "distiller", None) is not None:
+            self.distiller.on_save_checkpoint(
+                self.state["global_step"], save_path_tmp
+            )
         self.mark_optimizer_train()
         for _, backend in StateTracker.get_data_backends().items():
             if "sampler" in backend:
@@ -2030,7 +1957,6 @@
         dirs = sorted(dirs, key=lambda x: int(x.split("-")[1]))
         return dirs[-1] if len(dirs) > 0 else None
 
->>>>>>> 644f872f
     def train(self):
         self.init_trackers()
         self._train_initial_msg()
@@ -2456,32 +2382,7 @@
                             self.accelerator.is_main_process
                             or self.config.use_deepspeed_optimizer
                         ):
-<<<<<<< HEAD
-                            save_path = os.path.join(
-                                self.config.output_dir,
-                                f"checkpoint-{self.state['global_step']}",
-                            )
-                            print("\n")
-                            # schedulefree optim needs the optimizer to be in eval mode to save the state (and then back to train after)
-                            self.mark_optimizer_eval()
-                            self.accelerator.save_state(save_path)
-                            if getattr(self, "distiller", None) is not None:
-                                self.distiller.on_save_checkpoint(
-                                    self.state["global_step"], save_path
-                                )
-                            self.mark_optimizer_train()
-                            for _, backend in StateTracker.get_data_backends().items():
-                                if "sampler" in backend:
-                                    logger.debug(f"Backend: {backend}")
-                                    backend["sampler"].save_state(
-                                        state_path=os.path.join(
-                                            save_path,
-                                            self.model_hooks.training_state_path,
-                                        ),
-                                    )
-=======
                             self.checkpoint_state_save(self.config.output_dir, 'rolling')
->>>>>>> 644f872f
 
                     if (
                         self.config.accelerator_cache_clear_interval is not None
